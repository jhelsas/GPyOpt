# Copyright (c) 2016, the GPyOpt Authors
# Licensed under the BSD 3-clause license (see LICENSE.txt)

from ..acquisitions import AcquisitionEI, AcquisitionMPI, AcquisitionLCB, AcquisitionEI_MCMC, AcquisitionMPI_MCMC, AcquisitionLCB_MCMC, AcquisitionLP
from ..core.bo import BO
from ..core.errors import InvalidConfigError
from ..core.task.space import Design_space, bounds_to_space
from ..core.task.objective import SingleObjective
from ..core.task.cost import CostModel
from ..util.general import initial_design
from ..util.arguments_manager import ArgumentsManager
from ..core.evaluators import Sequential, RandomBatch, LocalPenalization, ThompsonBatch
from ..models.gpmodel import GPModel, GPModel_MCMC
from ..models.rfmodel import RFModel
from ..models.warpedgpmodel import WarpedGPModel
from ..models.input_warped_gpmodel import InputWarpedGPModel
from ..optimization.acquisition_optimizer import AcquisitionOptimizer
import GPyOpt

import warnings
warnings.filterwarnings("ignore")

class BayesianOptimization(BO):
    """
    Main class to initialize a Bayesian Optimization method.
    :param f: function to optimize. It should take 2-dimensional numpy arrays as input and return 2-dimensional outputs (one evaluation per row).
    :param domain: list of dictionaries containing the description of the inputs variables (See GPyOpt.core.space.Design_space class for details).
    :param constrains: list of dictionaries containing the description of the problem constrains (See GPyOpt.core.space.Design_space class for details).
    :cost_withGradients: cost function of the objective. The input can be:
        - a function that returns the cost and the derivatives and any set of points in the domain.
        - 'evaluation_time': a Gaussian process (mean) is used to handle the evaluation cost.
    :model_type: type of model to use as surrogate:
        - 'GP', standard Gaussian process.
        - 'GP_MCMC',  Gaussian process with prior in the hyper-parameters.
        - 'sparseGP', sparse Gaussian process.
        - 'warperdGP', warped Gaussian process.
        - 'InputWarpedGP', input warped Gaussian process
        - 'RF', random forest (scikit-learn).
    :param X: 2d numpy array containing the initial inputs (one per row) of the model.
    :param Y: 2d numpy array containing the initial outputs (one per row) of the model.
    :initial_design_numdata: number of initial points that are collected jointly before start running the optimization.
    :initial_design_type: type of initial design:
        - 'random', to collect points in random locations.
        - 'latin', to collect points in a Latin hypercube (discrete variables are sampled randomly.)
    :acquisition_type: type of acquisition function to use.
        - 'EI', expected improvement.
        - 'EI_MCMC', integrated expected improvement (requires GP_MCMC model).
        - 'MPI', maximum probability of improvement.
        - 'MPI_MCMC', maximum probability of improvement (requires GP_MCMC model).
        - 'LCB', GP-Lower confidence bound.
        - 'LCB_MCMC', integrated GP-Lower confidence bound (requires GP_MCMC model).
    :param normalize_Y: whether to normalize the outputs before performing any optimization (default, True).
    :exact_feval: whether the outputs are exact (default, False).
    :acquisition_optimizer_type: type of acquisition function to use.
        - 'lbfgs': L-BFGS.
        - 'DIRECT': Dividing Rectangles.
        - 'CMA': covariance matrix adaptation.
    :param model_update_interval: interval of collected observations after which the model is updated (default, 1).
    :param evaluator_type: determines the way the objective is evaluated (all methods are equivalent if the batch size is one)
        - 'sequential', sequential evaluations.
        - 'random': synchronous batch that selects the first element as in a sequential policy and the rest randomly.
        - 'local_penalization': batch method proposed in (Gonzalez et al. 2016).
        - 'thompson_sampling': batch method using Thompson sampling.
    :param batch_size: size of the batch in which the objective is evaluated (default, 1).
    :param num_cores: number of cores used to evaluate the objective (default, 1).
    :param verbosity: prints the models and other options during the optimization.
    :param maximize: when True -f maximization of f is done by minimizing -f (default, False).
    :param **kwargs: extra parameters. Can be used to tune the current optimization setup or to use deprecated options in this package release.


    .. Note::   The parameters bounds, kernel, numdata_initial_design, type_initial_design, model_optimize_interval, acquisition, acquisition_par
                model_optimize_restarts, sparseGP, num_inducing and normalize can still be used but will be deprecated in the next version.
    """

    def __init__(self, f, domain = None, constrains = None, cost_withGradients = None, model_type = 'GP', X = None, Y = None,
    	initial_design_numdata = 5, initial_design_type='random', acquisition_type ='EI', normalize_Y = True,
        exact_feval = False, acquisition_optimizer_type = 'lbfgs', model_update_interval=1, evaluator_type = 'sequential',
        batch_size = 1, num_cores = 1, verbosity= True, verbosity_model = False, maximize=False, de_duplication=False, **kwargs):

        self.modular_optimization = False
        self.initial_iter = True
        self.verbosity = verbosity
        self.verbosity_model = verbosity_model
        self.model_update_interval = model_update_interval
        self.de_duplication = de_duplication
        self.kwargs = kwargs

        # --- Handle the arguments passed via kargs
        self.problem_config = ArgumentsManager(kwargs)

        # --- CHOOSE design space
        self.constrains = constrains
        self.domain = domain
        self.space = Design_space(self.domain, self.constrains)

        # --- CHOOSE objective function
        self.maximize = maximize
        if 'objective_name' in kwargs: self.objective_name = kwargs['objective_name']
        else: self.objective_name = 'no_name'
        self.batch_size = batch_size
        self.num_cores = num_cores
        if f is not None:
            self.f = self._sign(f)
<<<<<<< HEAD
            self.objective = SingleObjective(self.f, self.batch_size, self.num_cores,self.objective_name)
=======
            self.objective = SingleObjective(self.f, self.batch_size,self.objective_name)
>>>>>>> fff3f65c
        else:
            self.f = None
            self.objective = None

        # --- CHOOSE the cost model
        self.cost = CostModel(cost_withGradients)

        # --- CHOOSE initial design
        self.X = X
        self.Y = Y
        self.initial_design_type  = initial_design_type
        self.initial_design_numdata = initial_design_numdata
        self._init_design_chooser()

        # --- CHOOSE the model type. If an instance of a GPyOpt model is passed (possibly user defined), it is used.
        self.model_type = model_type
        self.exact_feval = exact_feval  # note that this 2 options are not used with the predefined model
        self.normalize_Y = normalize_Y

        if 'model' in self.kwargs:
            if isinstance(kwargs['model'], GPyOpt.models.base.BOModel):
                self.model = kwargs['model']
                self.model_type = 'User defined model used.'
                print('Using a model defined by the used.')
            else:
                self.model = self._model_chooser()
        else:
            self.model = self._model_chooser()

        # --- CHOOSE the acquisition optimizer_type

        # This states how the discrete variables are handled (exact search or rounding)
        self.acquisition_optimizer_type = acquisition_optimizer_type
        self.acquisition_optimizer = AcquisitionOptimizer(self.space, self.acquisition_optimizer_type, model=self.model)  ## more arguments may come here

        # --- CHOOSE acquisition function. If an instance of an acquisition is passed (possibly user defined), it is used.
        self.acquisition_type = acquisition_type

        if 'acquisition' in self.kwargs:
            if isinstance(kwargs['acquisition'], GPyOpt.acquisitions.AcquisitionBase):
                self.acquisition = kwargs['acquisition']
                self.acquisition_type = 'User defined acquisition used.'
                print('Using an acquisition defined by the used.')
            else:
                self.acquisition = self._acquisition_chooser()
        else:
            self.acquisition = self.acquisition = self._acquisition_chooser()


        # --- CHOOSE evaluator method
        self.evaluator_type = evaluator_type
        self.evaluator = self._evaluator_chooser()

        # --- Create optimization space
        super(BayesianOptimization,self).__init__(  model                  = self.model,
                                                    space                  = self.space,
                                                    objective              = self.objective,
                                                    acquisition            = self.acquisition,
                                                    evaluator              = self.evaluator,
                                                    X_init                 = self.X,
                                                    Y_init                 = self.Y,
                                                    cost                   = self.cost,
                                                    normalize_Y            = self.normalize_Y,
                                                    model_update_interval  = self.model_update_interval,
                                                    de_duplication         = self.de_duplication)

    def _model_chooser(self):
        return self.problem_config.model_creator(self.model_type, self.exact_feval,self.space)

    def _acquisition_chooser(self):
        return self.problem_config.acquisition_creator(self.acquisition_type, self.model, self.space, self.acquisition_optimizer, self.cost.cost_withGradients)

    def _evaluator_chooser(self):
        return self.problem_config.evaluator_creator(self.evaluator_type, self.acquisition, self.batch_size, self.model_type, self.model, self.space, self.acquisition_optimizer)

    def _init_design_chooser(self):
        """
        Initializes the choice of X and Y based on the selected initial design and number of points selected.
        """

        # If objective function was not provided, we require some initial sample data
        if self.f is None and (self.X is None or self.Y is None):
            raise InvalidConfigError("Initial data for both X and Y is required when objective function is not provided")

        # Case 1:
        if self.X is None:
            self.X = initial_design(self.initial_design_type, self.space, self.initial_design_numdata)
            self.Y, _ = self.objective.evaluate(self.X)
        # Case 2
        elif self.X is not None and self.Y is None:
            self.Y, _ = self.objective.evaluate(self.X)

    def _sign(self,f):
         if self.maximize:
             f_copy = f
             def f(x):return -f_copy(x)
         return f<|MERGE_RESOLUTION|>--- conflicted
+++ resolved
@@ -101,11 +101,7 @@
         self.num_cores = num_cores
         if f is not None:
             self.f = self._sign(f)
-<<<<<<< HEAD
-            self.objective = SingleObjective(self.f, self.batch_size, self.num_cores,self.objective_name)
-=======
             self.objective = SingleObjective(self.f, self.batch_size,self.objective_name)
->>>>>>> fff3f65c
         else:
             self.f = None
             self.objective = None
